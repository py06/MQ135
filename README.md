--- conflicted
+++ resolved
@@ -1,7 +1,6 @@
 MQ135 GAS SENSOR
 =====
 
-<<<<<<< HEAD
 Arduino library for the MQ135 gas sensor
 
 ## Datasheet
@@ -20,11 +19,8 @@
     - getCorrectedPPM
     - getRZero
     - getCorrectedRZero
-=======
-Arduino library for the MQ135
 
 More Info
 =====
 
-https://hackaday.io/project/3475-sniffing-trinket/log/12363-mq135-arduino-library
->>>>>>> 3ae2d95e
+https://hackaday.io/project/3475-sniffing-trinket/log/12363-mq135-arduino-library